--- conflicted
+++ resolved
@@ -45,12 +45,9 @@
     QUERY_TYPE_PREPARE_NAMED_STMT = 0x0400,  /*< Prepared stmt with name from user */
     QUERY_TYPE_PREPARE_STMT       = 0x0800,  /*< Prepared stmt with id provided by server */
     QUERY_TYPE_EXEC_STMT          = 0x1000,  /*< Execute prepared statement */
-<<<<<<< HEAD
-    QUERY_TYPE_CREATE_TMP_TABLE   = 0x2000,  /*< Create temporary table */
-    QUERY_TYPE_READ_TMP_TABLE     = 0x4000,   /*< Read temporary table */
-=======
-    QUERY_TYPE_SESSION_READ       = 0x2000   /*< Read session data (from master 31.8.14) */
->>>>>>> 40f85f9c
+    QUERY_TYPE_SESSION_READ       = 0x2000,   /*< Read session data (from master 31.8.14) */
+    QUERY_TYPE_CREATE_TMP_TABLE   = 0x4000,  /*< Create temporary table */
+    QUERY_TYPE_READ_TMP_TABLE     = 0x8000   /*< Read temporary table */
 } skygw_query_type_t;
 
 
