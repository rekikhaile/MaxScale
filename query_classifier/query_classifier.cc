/**
 * @section LICENCE
 * 
 * This file is distributed as part of the SkySQL Gateway. It is
 * free software: you can redistribute it and/or modify it under
 * the terms of the GNU General Public License as published by the
 * Free Software Foundation, version 2.
 * 
 * This program is distributed in the hope that it will be useful,
 * but WITHOUT ANY WARRANTY; without even the implied warranty of
 * MERCHANTABILITY or FITNESS FOR A PARTICULAR PURPOSE.  See the
 * GNU General Public License for more details.
 * 
 * You should have received a copy of the GNU General Public License
 * along with this program; if not, write to the Free Software
 * Foundation, Inc., 51 Franklin Street, Fifth Floor, Boston, MA
 * 02110-1301 USA.
 * 
 * Copyright SkySQL Ab
 * 
 * @file 
 * 
 */

#define EMBEDDED_LIBRARY
#define MYSQL_YACC
#define MYSQL_LEX012
#define MYSQL_SERVER
#if defined(MYSQL_CLIENT)
# undef MYSQL_CLIENT
#endif

#include <query_classifier.h>
#include "../utils/skygw_types.h"
#include "../utils/skygw_debug.h"
#include <log_manager.h>

#include <mysql.h>
#include <my_sys.h>
#include <my_global.h>
#include <my_dbug.h>
#include <my_base.h>
#include <sql_list.h>
#include <mysqld_error.h>
#include <sql_class.h>
#include <sql_lex.h>
#include <embedded_priv.h>
#include <sql_class.h>
#include <sql_lex.h>
#include <sql_parse.h>
#include <errmsg.h>
#include <client_settings.h>

#include <item_func.h>

#include <stdio.h>
#include <stdlib.h>
#include <stdarg.h>

extern int lm_enabled_logfiles_bitmask;

#define QTYPE_LESS_RESTRICTIVE_THAN_WRITE(t) (t<QUERY_TYPE_WRITE ? true : false)

static THD* get_or_create_thd_for_parsing(
        MYSQL* mysql,
        char*  query_str);

static unsigned long set_client_flags(
        MYSQL* mysql);

static bool create_parse_tree(
        THD* thd);

static skygw_query_type_t resolve_query_type(
        THD* thd);
static bool skygw_stmt_causes_implicit_commit(
        LEX* lex, 
        uint mask);

/** 
 * @node (write brief function description here) 
 *
 * Parameters:
 * @param query_str - <usage>
 *          <description>
 *
 * @param client_flag - <usage>
 *          <description>
 *
 * @return 
 *
 * 
 * @details (write detailed description here)
 *
 */
skygw_query_type_t skygw_query_classifier_get_type(
        const char*   query,
        unsigned long client_flags)
{
        MYSQL*      mysql;
        char*       query_str;
        const char* user  = "skygw";
        const char* db    = "skygw";
        THD*        thd;
        skygw_query_type_t qtype = QUERY_TYPE_UNKNOWN;
        bool        failp = FALSE;

        ss_info_dassert(query != NULL, ("query_str is NULL"));
        
        query_str = const_cast<char*>(query);
        LOGIF(LT, (skygw_log_write(
                LOGFILE_TRACE,
                "%lu [skygw_query_classifier_get_type] Query : \"%s\"",
                pthread_self(),
                query_str)));
        
        /** Get server handle */
        mysql = mysql_init(NULL);
        
        if (mysql == NULL) {
                LOGIF(LE, (skygw_log_write_flush(
                        LOGFILE_ERROR,
                        "Error : call to mysql_real_connect failed due %d, %s.",
                        mysql_errno(mysql),
                        mysql_error(mysql))));
                
                mysql_library_end();
                goto return_without_server;
        }

        /** Set methods and authentication to mysql */
        mysql_options(mysql, MYSQL_READ_DEFAULT_GROUP, "libmysqld_skygw");
        mysql_options(mysql, MYSQL_OPT_USE_EMBEDDED_CONNECTION, NULL);
        mysql->methods = &embedded_methods;
        mysql->user    = my_strdup(user, MYF(0));
        mysql->db      = my_strdup(db, MYF(0));
        mysql->passwd  = NULL;
        
        /** Get one or create new THD object to be use in parsing */
        thd = get_or_create_thd_for_parsing(mysql, query_str);

        if (thd == NULL) {
                goto return_with_server_handle;
        }
        /** Create parse_tree inside thd */
        failp = create_parse_tree(thd);

        if (failp) {
                goto return_with_thd;
        }
        qtype = resolve_query_type(thd);
        
return_with_thd:
        (*mysql->methods->free_embedded_thd)(mysql);
        mysql->thd = 0;
return_with_server_handle:
        mysql_close(mysql);
        mysql_thread_end();
return_without_server:
        return qtype;
}



/** 
 * @node (write brief function description here) 
 *
 * Parameters:
 * @param mysql - <usage>
 *          <description>
 *
 * @param query_str - <usage>
 *          <description>
 *
 * @return 
 *
 * 
 * @details (write detailed description here)
 *
 */
static THD* get_or_create_thd_for_parsing(
        MYSQL* mysql,
        char*  query_str)
{
        THD*          thd    = NULL;
        unsigned long client_flags;
        char*         db     = mysql->options.db;
        bool          failp  = FALSE;
        size_t        query_len;

        ss_info_dassert(mysql != NULL, ("mysql is NULL"));
        ss_info_dassert(query_str != NULL, ("query_str is NULL"));

        query_len = strlen(query_str);
        client_flags = set_client_flags(mysql);
        
        /** Get THD.
         * NOTE: Instead of creating new every time, THD instance could
         * be get from a pool of them.
         */
        thd = (THD *)create_embedded_thd(client_flags);

        if (thd == NULL) {
                LOGIF(LE, (skygw_log_write_flush(
                        LOGFILE_ERROR,
                        "Error : Failed to create thread context for parsing. "
                        "Exiting.")));
                goto return_thd;
        }
        mysql->thd = thd;
        init_embedded_mysql(mysql, client_flags);
        failp = check_embedded_connection(mysql, db);

        if (failp) {
                LOGIF(LE, (skygw_log_write_flush(
                        LOGFILE_ERROR,
                        "Error : Call to check_embedded_connection failed. "
                        "Exiting.")));
                goto return_err_with_thd;
        }
        thd->clear_data_list();

        /** Check that we are calling the client functions in right order */
        if (mysql->status != MYSQL_STATUS_READY) {
                set_mysql_error(mysql, CR_COMMANDS_OUT_OF_SYNC, unknown_sqlstate);
                LOGIF(LE, (skygw_log_write_flush(
                        LOGFILE_ERROR,
                        "Error : Invalid status %d in embedded server. "
                        "Exiting.")));
                goto return_err_with_thd;
        }
        /** Clear result variables */
        thd->current_stmt= NULL;
        thd->store_globals();
        /** 
         * We have to call free_old_query before we start to fill mysql->fields 
         * for new query. In the case of embedded server we collect field data
         * during query execution (not during data retrieval as it is in remote
         * client). So we have to call free_old_query here
        */
        free_old_query(mysql);
        thd->extra_length = query_len;
        thd->extra_data = query_str;
        alloc_query(thd, query_str, query_len);
        goto return_thd;
        
return_err_with_thd:
        (*mysql->methods->free_embedded_thd)(mysql);
        thd = 0;
        mysql->thd = 0;
return_thd:
        return thd;
}



/** 
 * @node  Set client flags. This is copied from libmysqld.c:mysql_real_connect 
 *
 * Parameters:
 * @param mysql - <usage>
 *          <description>
 *
 * @return 
 *
 * 
 * @details (write detailed description here)
 *
 */
static unsigned long set_client_flags(
        MYSQL* mysql)
{
        unsigned long f = 0;

        f |= mysql->options.client_flag;
        
        /* Send client information for access check */
        f |= CLIENT_CAPABILITIES;
        
        if (f & CLIENT_MULTI_STATEMENTS) {
            f |= CLIENT_MULTI_RESULTS;
        }
        /**
         * No compression in embedded as we don't send any data,
         * and no pluggable auth, as we cannot do a client-server dialog
         */
        f &= ~(CLIENT_COMPRESS | CLIENT_PLUGIN_AUTH);
        
        if (mysql->options.db != NULL) {
            f |= CLIENT_CONNECT_WITH_DB;
        }
        return f;
}


static bool create_parse_tree(
        THD* thd)
{
        Parser_state parser_state;
        bool         failp = FALSE;
        const char*  virtual_db = "skygw_virtual";
        
        if (parser_state.init(thd, thd->query(), thd->query_length())) {
                failp = TRUE;
                goto return_here;
        }
        mysql_reset_thd_for_next_command(thd);
        
        /** Set some database to thd so that parsing won't fail because of
         * missing database. Then parse. */
        failp = thd->set_db(virtual_db, strlen(virtual_db));

        if (failp) {
                LOGIF(LE, (skygw_log_write_flush(
                        LOGFILE_ERROR,
                        "Error : Failed to set database in thread context.")));
        }
        failp = parse_sql(thd, &parser_state, NULL);

        if (failp) {
                LOGIF(LD, (skygw_log_write(
                        LOGFILE_DEBUG,
                        "%lu [readwritesplit:create_parse_tree] failed to "
                        "create parse tree.",
                        pthread_self())));
        }
return_here:
        return failp;
}

/** 
 * @node Set new query type if new is more restrictive than old. 
 *
 * Parameters:
 * @param qtype - <usage>
 *          <description>
 *
 * @param new_type - <usage>
 *          <description>
 *
 * @return 
 *
 * 
 * @details The implementation relies on that enumerated values correspond
 * to the restrictiviness of the value. That is, smaller value means less
 * restrictive, for example, QUERY_TYPE_READ is smaller than QUERY_TYPE_WRITE.
 *
 */
static u_int8_t set_query_type(
        u_int8_t* qtype,
        u_int8_t  new_type)
{
        *qtype = MAX(*qtype, new_type);
        return *qtype;
}

/** 
 * @node Detect query type, read-only, write, or session update 
 *
 * Parameters:
 * @param thd - <usage>
 *          <description>
 *
 * @return 
 *
 * 
 * @details Query type is deduced by checking for certain properties
 * of them. The order is essential. Some SQL commands have multiple
 * flags set and changing the order in which flags are tested,
 * the resulting type may be different.
 *
 */
static skygw_query_type_t resolve_query_type(
        THD* thd)
{
        skygw_query_type_t qtype = QUERY_TYPE_UNKNOWN;
        u_int8_t type = QUERY_TYPE_UNKNOWN;
        LEX*  lex;
        Item* item;
        /**
         * By default, if sql_log_bin, that is, recording data modifications
         * to binary log, is disabled, gateway treats operations normally.
         * Effectively nothing is replicated.
         * When force_data_modify_op_replication is TRUE, gateway distributes
         * all write operations to all nodes.
         */
        bool               force_data_modify_op_replication;
        
        ss_info_dassert(thd != NULL, ("thd is NULL\n"));

        force_data_modify_op_replication = FALSE;        
        lex = thd->lex;
        
        /** SELECT ..INTO variable|OUTFILE|DUMPFILE */
        if (lex->result != NULL) {
                type = QUERY_TYPE_SESSION_WRITE;
                goto return_qtype;
<<<<<<< HEAD
=======
        }
        
        if (skygw_stmt_causes_implicit_commit(lex, CF_AUTO_COMMIT_TRANS))
        {
                if (LOG_IS_ENABLED(LOGFILE_TRACE))
                {
                        if (sql_command_flags[lex->sql_command] & 
                                CF_IMPLICT_COMMIT_BEGIN)
                        {
                                skygw_log_write(
                                        LOGFILE_TRACE,
                                        "Implicit COMMIT before executing the "
                                        "next command.");
                        }
                        else if (sql_command_flags[lex->sql_command] & 
                                CF_IMPLICIT_COMMIT_END)
                        {
                                skygw_log_write(
                                        LOGFILE_TRACE,
                                        "Implicit COMMIT after executing the "
                                        "next command.");
                        }
                }
                type |= QUERY_TYPE_COMMIT;
        }
        /**
        * REVOKE ALL, ASSIGN_TO_KEYCACHE,
        * PRELOAD_KEYS, FLUSH, RESET, CREATE|ALTER|DROP SERVER
        */
        if (lex->option_type == OPT_GLOBAL)
        {
                type |= QUERY_TYPE_GLOBAL_WRITE;
                goto return_qtype;
        }
        else if (lex->option_type == OPT_SESSION)
        {
                type |=  QUERY_TYPE_SESSION_WRITE;
                goto return_qtype;
>>>>>>> c64da136
        }
        /**
         * 1:ALTER TABLE, TRUNCATE, REPAIR, OPTIMIZE, ANALYZE, CHECK.
         * 2:CREATE|ALTER|DROP|TRUNCATE|RENAME TABLE, LOAD, CREATE|DROP|ALTER DB,
         *   CREATE|DROP INDEX, CREATE|DROP VIEW, CREATE|DROP TRIGGER,
         *   CREATE|ALTER|DROP EVENT, UPDATE, INSERT, INSERT(SELECT),
         *   DELETE, REPLACE, REPLACE(SELECT), CREATE|RENAME|DROP USER,
         *   GRANT, REVOKE, OPTIMIZE, CREATE|ALTER|DROP FUNCTION|PROCEDURE,
         *   CREATE SPFUNCTION, INSTALL|UNINSTALL PLUGIN
         */
        if (is_log_table_write_query(lex->sql_command) ||
                is_update_query(lex->sql_command))
        {
                if (thd->variables.sql_log_bin == 0 &&
                        force_data_modify_op_replication)
<<<<<<< HEAD
                {
                        type |= QUERY_TYPE_SESSION_WRITE;
                } else {
                        type |= QUERY_TYPE_WRITE;
                }
            
                goto return_qtype;
        }

        /**
         * REVOKE ALL, ASSIGN_TO_KEYCACHE,
         * PRELOAD_KEYS, FLUSH, RESET, CREATE|ALTER|DROP SERVER
         */
        if (sql_command_flags[lex->sql_command] & CF_AUTO_COMMIT_TRANS) {
                if (lex->option_type == OPT_GLOBAL)
                {
                        type |= (QUERY_TYPE_GLOBAL_WRITE|QUERY_TYPE_COMMIT);
                }
                else
                {
                        type |=  (QUERY_TYPE_SESSION_WRITE|QUERY_TYPE_COMMIT);
                }
=======
                {
                        type |= QUERY_TYPE_SESSION_WRITE;
                } else {
                        type |= QUERY_TYPE_WRITE;
                }
            
>>>>>>> c64da136
                goto return_qtype;
        }
        
        /** Try to catch session modifications here */
        switch (lex->sql_command) {
<<<<<<< HEAD
                case SQLCOM_SET_OPTION:
=======
                case SQLCOM_SET_OPTION: /*< SET commands. */
>>>>>>> c64da136
                        if (lex->option_type == OPT_GLOBAL)
                        {
                                type |= QUERY_TYPE_GLOBAL_WRITE;
                                break;
                        }
                /**<! fall through */
                case SQLCOM_CHANGE_DB:
                        type |= QUERY_TYPE_SESSION_WRITE;
                        break;

                case SQLCOM_SELECT:
                        type |= QUERY_TYPE_READ;
                        break;

                case SQLCOM_CALL:
                        type |= QUERY_TYPE_WRITE;
                        break;
                        
                case SQLCOM_BEGIN:
                        type |= QUERY_TYPE_BEGIN_TRX;
                        goto return_qtype;
                        break;
                
                case SQLCOM_COMMIT:
                        type |= QUERY_TYPE_COMMIT;
                        goto return_qtype;
                        break;
                        
                case SQLCOM_ROLLBACK:
                        type |= QUERY_TYPE_ROLLBACK;
                        goto return_qtype;
                        break;
                        
                default:
                        break;
        }

        if (QTYPE_LESS_RESTRICTIVE_THAN_WRITE(type)) {
                /**
                 * These values won't change qtype more restrictive than write.
                 * UDFs and procedures could possibly cause session-wide write,
                 * but unless their content is replicated this is a limitation
                 * of this implementation.
                 * In other words : UDFs and procedures are not allowed to
                 * perform writes which are not replicated but nede to repeat
                 * in every node.
                 * It is not sure if such statements exist. vraa 25.10.13
                 */

                /**
                 * Search for system functions, UDFs and stored procedures.
                 */
                for (item=thd->free_list; item != NULL; item=item->next) {
                        Item::Type itype;
                
                        itype = item->type();
                        LOGIF(LD, (skygw_log_write(
                                LOGFILE_DEBUG,
                                "%lu [resolve_query_type] Item %s:%s",
                                pthread_self(),
                                item->name,
                                STRITEMTYPE(itype))));
                        
                        if (itype == Item::SUBSELECT_ITEM) {
                                continue;
                        } else if (itype == Item::FUNC_ITEM) {
                                int func_qtype = QUERY_TYPE_UNKNOWN;
                                /**
                                 * Item types:
                                 * FIELD_ITEM = 0, FUNC_ITEM,
                                 * SUM_FUNC_ITEM,  STRING_ITEM,    INT_ITEM,
                                 * REAL_ITEM,      NULL_ITEM,      VARBIN_ITEM,
                                 * COPY_STR_ITEM,  FIELD_AVG_ITEM,
                                 * DEFAULT_VALUE_ITEM,             PROC_ITEM,
                                 * COND_ITEM,      REF_ITEM,       FIELD_STD_ITEM,
                                 * FIELD_VARIANCE_ITEM,
                                 * INSERT_VALUE_ITEM,
                                 * SUBSELECT_ITEM, ROW_ITEM,       CACHE_ITEM,
                                 * TYPE_HOLDER,    PARAM_ITEM,
                                 * TRIGGER_FIELD_ITEM,             DECIMAL_ITEM,
                                 * XPATH_NODESET,  XPATH_NODESET_CMP,
                                 * VIEW_FIXER_ITEM,
                                 * EXPR_CACHE_ITEM == 27
                                 **/
                        
                                Item_func::Functype ftype;
                                ftype = ((Item_func*)item)->functype();
                                /**
                                 * Item_func types:
                                 * 
                                 * UNKNOWN_FUNC = 0,EQ_FUNC,      EQUAL_FUNC,
                                 * NE_FUNC,         LT_FUNC,      LE_FUNC,
                                 * GE_FUNC,         GT_FUNC,      FT_FUNC,
                                 * LIKE_FUNC == 10, ISNULL_FUNC,  ISNOTNULL_FUNC,
                                 * COND_AND_FUNC,   COND_OR_FUNC, XOR_FUNC,
                                 * BETWEEN,         IN_FUNC,
                                 * MULT_EQUAL_FUNC, INTERVAL_FUNC,
                                 * ISNOTNULLTEST_FUNC == 20,
                                 * SP_EQUALS_FUNC,  SP_DISJOINT_FUNC,
                                 * SP_INTERSECTS_FUNC,
                                 * SP_TOUCHES_FUNC, SP_CROSSES_FUNC,
                                 * SP_WITHIN_FUNC,  SP_CONTAINS_FUNC,
                                 * SP_OVERLAPS_FUNC,
                                 * SP_STARTPOINT,   SP_ENDPOINT == 30,
                                 * SP_EXTERIORRING, SP_POINTN,    SP_GEOMETRYN,
                                 * SP_INTERIORRINGN,NOT_FUNC,     NOT_ALL_FUNC,
                                 * NOW_FUNC,        TRIG_COND_FUNC,
                                 * SUSERVAR_FUNC,   GUSERVAR_FUNC == 40,
                                 * COLLATE_FUNC,    EXTRACT_FUNC,
                                 * CHAR_TYPECAST_FUNC,
                                 * FUNC_SP,         UDF_FUNC,     NEG_FUNC,
                                 * GSYSVAR_FUNC == 47
                                 **/
                                switch (ftype) {
                                case Item_func::FUNC_SP:
                                        /**
                                         * An unknown (for maxscale) function / sp
                                         * belongs to this category.
                                         */
                                        func_qtype |= QUERY_TYPE_WRITE;
                                        LOGIF(LD, (skygw_log_write(
                                                LOGFILE_DEBUG,
                                                "%lu [resolve_query_type] "
                                                "functype FUNC_SP, stored proc "
                                                "or unknown function.",
                                                "%s:%s",
                                                pthread_self())));
                                        break;
                                case Item_func::UDF_FUNC:
                                        func_qtype |= QUERY_TYPE_WRITE;
                                        LOGIF(LD, (skygw_log_write(
                                                LOGFILE_DEBUG,
                                                "%lu [resolve_query_type] "
                                                "functype UDF_FUNC, user-defined "
                                                "function.",
                                                pthread_self())));
                                        break;
                                case Item_func::NOW_FUNC:
                                case Item_func::GSYSVAR_FUNC:
                                        func_qtype |= QUERY_TYPE_LOCAL_READ;
                                        LOGIF(LD, (skygw_log_write(
                                                LOGFILE_DEBUG,
                                                "%lu [resolve_query_type] "
                                                "functype NOW_FUNC, could be "
                                                "executed in MaxScale.",
                                                pthread_self())));
                                        break;
                                case Item_func::UNKNOWN_FUNC:
                                        func_qtype |= QUERY_TYPE_READ;
                                        /**
                                         * Many built-in functions are of this
                                         * type, for example, rand(), soundex(),
                                         * repeat() .
                                         */
                                        LOGIF(LD, (skygw_log_write(
                                                LOGFILE_DEBUG,
                                                "%lu [resolve_query_type] "
                                                "functype UNKNOWN_FUNC, "
                                                "typically some system function.",
                                                pthread_self())));
                                        break;
                                default:
                                        LOGIF(LD, (skygw_log_write(
                                                LOGFILE_DEBUG,
                                                "%lu [resolve_query_type] "
                                                "Unknown functype %d. Something "
                                                "has gone wrong.",
                                                pthread_self(),
                                                ftype)));
                                        break;
                                } /**< switch */
                                /**< Set new query type */
                                type |= set_query_type(&type, func_qtype);
                        }
                        /**
                         * Write is as restrictive as it gets due functions,
                         * so break.
                         */
                        if ((type & QUERY_TYPE_WRITE) == QUERY_TYPE_WRITE) {
                                break;
                        }
                } /**< for */
        } /**< if */
return_qtype:
        qtype = (skygw_query_type_t)type;
        return qtype;
}

static bool skygw_stmt_causes_implicit_commit(LEX* lex, uint mask)
{
        bool succp;
       
        if (!(sql_command_flags[lex->sql_command] & mask))
        {
                succp = false;
                goto return_succp;
        }
        
        switch (lex->sql_command) {
                case SQLCOM_DROP_TABLE:
                        succp = !(lex->drop_temporary);
                        break;
                case SQLCOM_ALTER_TABLE:
                case SQLCOM_CREATE_TABLE:
                        /* If CREATE TABLE of non-temporary table, do implicit commit */
                        succp = !(lex->create_info.options & HA_LEX_CREATE_TMP_TABLE);
                        break;
                case SQLCOM_SET_OPTION:
                        succp = lex->autocommit ? true : false;
                        break;
                default:
                        succp = true;
                        break;
        }
        
return_succp:
        return succp;
}<|MERGE_RESOLUTION|>--- conflicted
+++ resolved
@@ -395,8 +395,6 @@
         if (lex->result != NULL) {
                 type = QUERY_TYPE_SESSION_WRITE;
                 goto return_qtype;
-<<<<<<< HEAD
-=======
         }
         
         if (skygw_stmt_causes_implicit_commit(lex, CF_AUTO_COMMIT_TRANS))
@@ -435,7 +433,6 @@
         {
                 type |=  QUERY_TYPE_SESSION_WRITE;
                 goto return_qtype;
->>>>>>> c64da136
         }
         /**
          * 1:ALTER TABLE, TRUNCATE, REPAIR, OPTIMIZE, ANALYZE, CHECK.
@@ -451,7 +448,6 @@
         {
                 if (thd->variables.sql_log_bin == 0 &&
                         force_data_modify_op_replication)
-<<<<<<< HEAD
                 {
                         type |= QUERY_TYPE_SESSION_WRITE;
                 } else {
@@ -460,38 +456,10 @@
             
                 goto return_qtype;
         }
-
-        /**
-         * REVOKE ALL, ASSIGN_TO_KEYCACHE,
-         * PRELOAD_KEYS, FLUSH, RESET, CREATE|ALTER|DROP SERVER
-         */
-        if (sql_command_flags[lex->sql_command] & CF_AUTO_COMMIT_TRANS) {
-                if (lex->option_type == OPT_GLOBAL)
-                {
-                        type |= (QUERY_TYPE_GLOBAL_WRITE|QUERY_TYPE_COMMIT);
-                }
-                else
-                {
-                        type |=  (QUERY_TYPE_SESSION_WRITE|QUERY_TYPE_COMMIT);
-                }
-=======
-                {
-                        type |= QUERY_TYPE_SESSION_WRITE;
-                } else {
-                        type |= QUERY_TYPE_WRITE;
-                }
-            
->>>>>>> c64da136
-                goto return_qtype;
-        }
         
         /** Try to catch session modifications here */
         switch (lex->sql_command) {
-<<<<<<< HEAD
-                case SQLCOM_SET_OPTION:
-=======
                 case SQLCOM_SET_OPTION: /*< SET commands. */
->>>>>>> c64da136
                         if (lex->option_type == OPT_GLOBAL)
                         {
                                 type |= QUERY_TYPE_GLOBAL_WRITE;
